--- conflicted
+++ resolved
@@ -149,11 +149,7 @@
        "output_type": "pyout",
        "prompt_number": 38,
        "text": [
-<<<<<<< HEAD
-        "<IPython.core.display.HTML at 0x10239a590>"
-=======
         "<IPython.core.display.HTML at 0x108403e50>"
->>>>>>> 630c692d
        ]
       }
      ],
@@ -426,28 +422,7 @@
      ],
      "language": "python",
      "metadata": {},
-<<<<<<< HEAD
-     "outputs": [
-      {
-       "latex": [
-        "$$\\theta - \\frac{\\theta^{3}}{6} + \\frac{\\theta^{5}}{120} + \\mathcal{O}\\left(\\theta^{6}\\right)$$"
-       ],
-       "metadata": {},
-       "output_type": "pyout",
-       "png": "iVBORw0KGgoAAAANSUhEUgAAAMsAAAAwBAMAAABNgJPaAAAAMFBMVEX///8AAAAAAAAAAAAAAAAA\nAAAAAAAAAAAAAAAAAAAAAAAAAAAAAAAAAAAAAAAAAAAv3aB7AAAAD3RSTlMAdpkyu1QQ70RmqyKJ\nzd1vcuPKAAAEcElEQVRYCb1YTWgbRxT+vJJWu15Ja/sS6hSyjkMoTkpETr1paRMIpRBB6bGw6cWX\npNIloVBC9hDordatl0JVklDwJaKXNORg+ZhgapVSaEqVitAeWvrjNljYian6ZlazGlkzm2xTOrA7\n733fe280szPfrg3o2vq9QEdlrt1u6LiUuNEwfF2KNXiso9LiRtve0uVYbwY6Kj1udHQ5Vqhj/gW+\nXNYlWQtzgY5Lg0/NlXHuK3XG7CLMVs5Xk+nQ02YdMHxVUra6TLD5RMWlxAwPO0BmW5V2GG6YbZnE\nP3erBNhdLju7ikKZPtxGqeX0FVxa6HVkdkst+5IiL9tEpVEICp6CSwk5O7B3Muv3Woq8tRCfhNg4\nrqDSQoXHq5/pFmVzdfVKkLagOr7YgdtTU+gCf2uotLDbpvXXJO3RY9NQSnjjBSXMwFoVJzSkuQ1j\nS8Op4GJ4SwVzrBZiT0PSeaG5PkN7JYqZxzlMacLdsNDTUHRsv9RRMp7xI+8idVYzsvffp2duqfYy\nD/vUeX9/uMovBhG6PXsUuKuKIMFaOKYmCH1nTvsL6HcfPf/Htzx1ISrg/IUPgVLAPCbH/02bt86c\nHIRUK9Ki2UXaMW6IKY8gcDlmxvO26ZkPAhzqUBmuRUzLacc04GwRFMlx0hBmwjpRXkwvme8BLquZ\nr9KNafl9Nhv8TB6TY+oSWm4mgQQEbfUNHygymaKa4Fp+FW+Te4QuJsfUJTRRRxMi6JKXo4gsm81H\nzGBabh+nnYYD9LSYHJOZ0EQdTYigV8osIFun28t0RVrOIKwESJJjHjNalaG7vxPDnAgYk/fodoou\nScsrZSTJMQWzJupE3sRd0Gc5Uwmp+44uSctpYkM5Nh/8Tu03Pu9B3HjiaJgYHxrj9A8B89l64SFd\nkpavVZPkmCWg0O0+uNztetyZvEn0TfYbnScshmYjaznNpqaXY1FUrIrw9/WC3mwScSFkLBtG0vJK\ni45PoceYhCbqaEIEXaNz4ZzhQdfpLmk57bQkOR7WFXWeMow9uPHFUosH0UGBpOV0jJLkON0wuDp4\nyLcQPyiyljMVULeNF4cZREuzYe+Rz4+8Ri+E9UWRKNECyofC4r3ma5w9SenPDqshkpyzAcwmNkN8\ng3ej9aG3TEyLMBjt2CTD1H2N4XtkfTkyss1Xb9LDDJCv23UUOpMBAsnUhcV6uyl7km3z3S8BwjxE\nY/Qw/Yh0Maf9jRR8QySwvlSWPcnm+if5sUnDkNJPP3KbsJR/MAwjL8QZZHwsO7Ltfr3+kuzHNg1D\nrdSvebD+jNFJI+eNMMcf2eNW7T7y1XEo8qJhVtprbWT2VAECe0sY9HoORva4VevDuDQORV40zI94\n6jCq5AmMvtTV7zo+jOGj1k5etImKSiDfga18c/Nh5unDwkMuaQsoq06AtNP0s6HHe6fkw07a0BMV\nlQCdCWPshIkoNpuTwMGpOiSZEGzq/g0s63aa8+vGUg8/Qf/fiWcfrXD4mip46covjSK9oXs4P6sM\nUCX9j9g/SuslrSKM8GEAAAAASUVORK5CYII=\n",
-       "prompt_number": 7,
-       "text": [
-        "               3         5             \n",
-        "         \\theta    \\theta     \u239b      6\u239e\n",
-        "\\theta - \u2500\u2500\u2500\u2500\u2500\u2500\u2500 + \u2500\u2500\u2500\u2500\u2500\u2500\u2500 + O\u239d\\theta \u23a0\n",
-        "            6        120               "
-       ]
-      }
-     ],
-     "prompt_number": 7
-=======
      "outputs": []
->>>>>>> 630c692d
     },
     {
      "cell_type": "markdown",
